--- conflicted
+++ resolved
@@ -1,4 +1,3 @@
-<<<<<<< HEAD
 
 == sproutcore 0.9.12
 
@@ -92,9 +91,6 @@
 
 - Properly order drop targets so that nested targets appear first.
 
-=======
->>>>>>> 49221297
-
 == 0.9.8
 
 * [FIX] collection views now update group views appropriately.
